--- conflicted
+++ resolved
@@ -15,12 +15,8 @@
 rust-version = "1.19"
 
 [dependencies]
-<<<<<<< HEAD
 rustversion = "1"
-serde_derive = { version = "=1.0.164", optional = true, path = "../serde_derive" }
-=======
 serde_derive = { version = "=1.0.171", optional = true, path = "../serde_derive" }
->>>>>>> 03da66c8
 
 [dev-dependencies]
 serde_derive = { version = "1.0", path = "../serde_derive" }
