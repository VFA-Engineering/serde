--- conflicted
+++ resolved
@@ -1,12 +1,6 @@
 [package]
 name = "serde"
-<<<<<<< HEAD
-# DO NOT RELEASE ANY MORE 0.7 RELEASES FROM THIS BRANCH
-# USE THE 0.7.x BRANCH
-version = "0.8.0-rc3"
-=======
-version = "0.7.15"
->>>>>>> 78e74886
+version = "0.8.0"
 authors = ["Erick Tryzelaar <erick.tryzelaar@gmail.com>"]
 license = "MIT/Apache-2.0"
 description = "A generic serialization/deserialization framework"
